use std::{borrow::Cow, collections::HashMap, error::Error, fmt::Display};

use indexmap::IndexMap;
use rust_decimal::Decimal;

use crate::{
    parse::{self, Object as ParseObject, Path, PathEnd, PathTreeEnd, Use, Values},
    spanned::{SpanExt, Spanned},
    VariantKind,
};

mod asset_context;

pub use asset_context::*;

#[derive(Clone, Debug)]
pub struct Attributes(pub IndexMap<Spanned<String>, Val>);

#[derive(Clone, Debug)]
/// A value with attributes
pub struct Val {
    pub value: Spanned<Value>,
    pub attributes: Spanned<Attributes>,
}

pub type Ident = Spanned<String>;

pub type Map = Vec<(Val, Val)>;

pub type Fields = IndexMap<Ident, Val>;

pub type Sequence = Vec<Val>;

// type path.
type TypePath = TypeInfo;

type AssetPath = String;

#[derive(Clone, Debug)]
pub enum FieldsKind {
    Unit,
    Tuple(Sequence),
    Struct(Fields),
}

impl FieldsKind {
    pub fn variant_kind(&self) -> VariantKind {
        match self {
            FieldsKind::Unit => VariantKind::Path,
            FieldsKind::Tuple(_) => VariantKind::Tuple,
            FieldsKind::Struct(_) => VariantKind::Struct,
        }
    }
}

#[derive(Debug, Clone, Copy, PartialEq, Eq)]
pub enum ValueKind {
    Unit,
    Num,
    Bool,
    Str,
    Opt,
    Ref,
    Array,
    Map,
    Tuple,
    Struct,
    Enum,
    BitFlags,
    Raw,
}

impl Display for ValueKind {
    fn fmt(&self, f: &mut std::fmt::Formatter<'_>) -> std::fmt::Result {
        use ValueKind::*;

        match self {
            Unit => write!(f, "unit"),
            Num => write!(f, "number"),
            Bool => write!(f, "boolean"),
            Str => write!(f, "string"),
            Opt => write!(f, "option"),
            Ref => write!(f, "reference"),
            Array => write!(f, "array"),
            Map => write!(f, "map"),
            Tuple => write!(f, "tuple"),
            Struct => write!(f, "struct"),
            Enum => write!(f, "enum"),
            BitFlags => write!(f, "bitflags"),
            Raw => write!(f, "raw"),
        }
    }
}

#[derive(Clone, Debug)]
pub enum Value {
    Unit,
    Num(Decimal),
    Bool(bool),
    Str(String),
    Opt(Option<Box<Val>>),
    // Fully resolved path.
    Ref(AssetPath),

    Array(Sequence),
    Map(Map),

    Tuple(Option<TypePath>, Sequence),
    Struct(Option<TypePath>, FieldsKind),
    Enum(TypePath, Ident, FieldsKind),

    BitFlags(Option<TypePath>, Vec<Ident>),

    Raw(String),
}

impl Value {
    pub fn kind(&self) -> ValueKind {
        match self {
            Value::Unit => ValueKind::Unit,
            Value::Num(_) => ValueKind::Num,
            Value::Bool(_) => ValueKind::Bool,
            Value::Str(_) => ValueKind::Str,
            Value::Ref(_) => ValueKind::Ref,
            Value::Map(_) => ValueKind::Map,
            Value::Struct { .. } => ValueKind::Struct,
            Value::Tuple { .. } => ValueKind::Tuple,
            Value::Array(_) => ValueKind::Array,
            Value::BitFlags(_, _) => ValueKind::BitFlags,
            Value::Raw(_) => ValueKind::Raw,
            Value::Opt(_) => ValueKind::Opt,
            Value::Enum(_, _, _) => ValueKind::Enum,
        }
    }

    pub fn type_info(&self) -> Option<&TypeInfo> {
        match self {
            Self::Struct(type_info, _) | Self::BitFlags(type_info, _) => type_info.as_ref(),
            Self::Enum(type_info, _, _) => Some(type_info),
            _ => None,
        }
    }
}

pub struct Object {
    pub object_path: AssetPath,
    pub type_path: Option<TypePath>,
    pub path: String,
    pub value: Val,
}

<<<<<<< HEAD
#[derive(Clone, Debug, Eq, PartialEq)]
=======
#[derive(Debug, PartialEq, Eq)]
>>>>>>> 7b373936
pub enum ConversionError {
    ModuleNotFound,
    AmbiguousUse,
    ExpectedUnit,
    ExpectedTupleFields,
    ExpectedFields,
    ExpectedBitfield,
    UnexpectedIdent,
    TooManyArguments,
    ExpectedAsset,
    ExpectedType,
    ExpectedExactType(TypeInfo),
    CopyCycle,
    ParseError,
}

<<<<<<< HEAD
impl Display for ConversionError {
    fn fmt(&self, f: &mut std::fmt::Formatter<'_>) -> std::fmt::Result {
        use ConversionError::*;

        match self {
            ModuleNotFound => write!(f, "module not found"),
            TypeNotFound => write!(f, "type not found"),
            ObjectNotFound => write!(f, "object not found"),
            AmbigousUse => write!(f, "ambigous use"),
            UnknownAttribute => write!(f, "unknown attribute"),
            ExpectedIdent => write!(f, "expected identifier"),
            MissingNameAttribute => write!(f, "missing name attribute"),
            ExpectedExpliciteType => write!(f, "expected explicite type"),
            ExpectedEnum => write!(f, "expected enum"),
            ExpectedUnit => write!(f, "expected unit"),
            ExpectedTupleFields => write!(f, "expected tuple fields"),
            ExpectedFields => write!(f, "expected fields"),
            ExpectedBitfield => write!(f, "expected bitfield"),
            UnknownVariant => write!(f, "unknown variant"),
            NotAnEnum => write!(f, "not an enum"),
            UnexpectedIdent => write!(f, "unexpected identifier"),
            TooManyArguments => write!(f, "too many arguments"),
            ExpectedAsset => write!(f, "expected asset"),
            ExpectedType => write!(f, "expected type"),
            ExpectedExactType(type_info) => {
                write!(f, "expected type {type_info}")
            }
            CopyCycle => write!(f, "Copy cycle"),
            ParseError => write!(f, "Parse error"),
        }
    }
}

impl Error for ConversionError {}

=======
>>>>>>> 7b373936
type Result<T> = std::result::Result<T, Spanned<ConversionError>>;

#[derive(Clone)]
enum RefCopy {
    Unresolved,
    Resolved(Val),
    Ref(Reference),
}

impl Default for RefCopy {
    fn default() -> Self {
        Self::Ref(Default::default())
    }
}

impl RefCopy {
    /// # Panics
    /// Panics if self isn't a reference.
    fn unwrap_ref(&self) -> &Reference {
        match self {
            RefCopy::Ref(r) => r,
            RefCopy::Unresolved | RefCopy::Resolved(_) => panic!("Not a reference"),
        }
    }

    fn add(self, other: Reference) -> std::result::Result<Self, ConversionError> {
        match self {
<<<<<<< HEAD
            RefCopy::Unresolved | RefCopy::Resolved(_) => Err(ConversionError::AmbigousUse),
            RefCopy::Ref(reference) => Ok(RefCopy::Ref(
                reference
                    .combined(other)
                    .ok_or(ConversionError::AmbigousUse)?,
=======
            RefCopy::Unresolved | RefCopy::Resolved(_) => Err(ConversionError::AmbiguousUse),
            RefCopy::Ref(reference) => Ok(RefCopy::Ref(
                reference
                    .combined(other)
                    .ok_or(ConversionError::AmbiguousUse)?,
>>>>>>> 7b373936
            )),
        }
    }
}

#[derive(Default, Clone)]
pub struct Symbols<C: AssetContext> {
    ctx: C,
    uses: HashMap<String, RefCopy>,
}

impl<C: AssetContext> Symbols<C> {
    pub fn new(ctx: C) -> Self {
        Self {
            ctx,
            uses: HashMap::default(),
        }
    }
    fn add_ref(
        &mut self,
        ident: String,
        reference: Reference,
    ) -> std::result::Result<(), ConversionError> {
        let r = self.uses.entry(ident).or_default();

        *r = r.clone().add(reference)?;

        Ok(())
    }

    fn add<U: AssetContext>(&mut self, symbols: Symbols<U>) {
        self.uses.extend(symbols.uses)
    }

    fn add_use(&mut self, use_: &Use) -> Result<()> {
        fn add_use_inner<C: AssetContext>(
            this: &mut Symbols<C>,
            leading: String,
            end: &Spanned<PathTreeEnd>,
        ) -> Result<()> {
            match &end.value {
                PathTreeEnd::Group(g) => {
                    for node in g {
                        let mut leading = leading.clone();
                        for s in &node.leading.value {
                            leading.push_str(&s.value);
                            leading.push_str("::");
                        }
                        add_use_inner(this, leading, &node.end)?;
                    }
                }
                PathTreeEnd::Everything => {
                    if let Some(uses) = this.ctx.all_in(&leading) {
                        for (ident, reference) in uses {
                            this.add_ref(ident, reference)
                                .map_err(|e| e.span(end.span))?;
                        }
                    } else {
                        return Err(ConversionError::ModuleNotFound.span(end.span));
                    }
                }
                PathTreeEnd::PathEnd(PathEnd::Ident(ident)) => {
                    let path = format!("{leading}{ident}");
                    if let Some(reference) = this.ctx.get_ref(&path) {
                        this.add_ref(ident.value.clone(), reference)
                            .map_err(|e| e.span(ident.span))?;
                    } else {
                        return Err(ConversionError::ModuleNotFound.span(end.span));
                    }
                }
                PathTreeEnd::PathEnd(PathEnd::WithIdent(ident)) => {
                    if let Some(reference) = this
                        .ctx
                        .with_ident(&leading.trim_end_matches(':'), ident.as_str())
                    {
                        this.add_ref(ident.value.clone(), reference)
                            .map_err(|e| e.span(ident.span))?;
                    } else {
                        return Err(ConversionError::ModuleNotFound.span(end.span));
                    }
                }
            }
            Ok(())
        }

        let mut leading = String::new();
        for l in use_.leading.iter() {
            leading.push_str(l);
            leading.push_str("::");
        }
        add_use_inner(self, leading, &use_.end)
    }

    fn try_resolve_copy<'a>(&'a self, ident: &str) -> Option<(&'a str, Option<Val>)> {
        let (key, value) = self.uses.get_key_value(ident)?;
        match value {
            RefCopy::Unresolved => Some((key, None)),
            RefCopy::Resolved(val) => Some((key, Some(val.clone()))),
            RefCopy::Ref(_) => None,
        }
    }

    fn get_module(&self, ident: &str) -> Option<&str> {
        self.uses
            .get(ident)
            .and_then(|reference| reference.unwrap_ref().get_module())
    }

    fn resolve_item(&self, path: &Path) -> Result<Cow<Reference>> {
        if path.leading.is_empty() {
            match &path.last.value {
                PathEnd::Ident(ident) => {
                    if let Some(asset) = self.uses.get(ident.as_str()) {
                        Ok(Cow::Borrowed(asset.unwrap_ref()))
                    } else {
                        self.ctx
                            .with_ident("", ident.as_str())
                            .ok_or(ConversionError::UnexpectedIdent.span(path.last.span))
                            .map(Cow::Owned)
                    }
                }
                PathEnd::WithIdent(ident) => self
                    .ctx
                    .with_ident("", ident.as_str())
<<<<<<< HEAD
                    .ok_or(ConversionError::UnexpectedIdent.span(path.last.span))?,
                PathEnd::Ident(ident) => self
                    .ctx
                    .get_ref(ident.as_str())
                    .ok_or(ConversionError::UnexpectedIdent.span(path.last.span))?,
            }))
=======
                    .ok_or(ConversionError::UnexpectedIdent.span(path.last.span))
                    .map(Cow::Owned),
            }
>>>>>>> 7b373936
        } else {
            let first = path.leading.first().expect("We know the Vec isn't empty.");
            let mut p = self
                .get_module(first.as_str())
                .unwrap_or(first.as_str())
                .to_string();

            for ident in &path.leading[1..] {
                p.push_str("::");
                p.push_str(ident.as_str());
            }

            match &path.last.value {
                PathEnd::WithIdent(ident) => self
                    .ctx
                    .with_ident(&p, ident.as_str())
<<<<<<< HEAD
                    .ok_or(ConversionError::UnexpectedIdent.span(path.last.span))?,
=======
                    .ok_or(ConversionError::UnexpectedIdent.span(path.last.span)),
>>>>>>> 7b373936
                PathEnd::Ident(ident) => {
                    p.push_str("::");
                    p.push_str(ident.as_str());
                    self.ctx
                        .get_ref(&p)
<<<<<<< HEAD
                        .ok_or(ConversionError::UnexpectedIdent.span(path.last.span))?
=======
                        .ok_or(ConversionError::UnexpectedIdent.span(path.last.span))
>>>>>>> 7b373936
                }
            }
            .map(Cow::Owned)
        }
    }

    fn resolve_asset(&self, path: &Spanned<Path>) -> Result<String> {
        let item = self.resolve_item(path)?;

        item.into_owned()
            .to_asset()
            .ok_or(ConversionError::ExpectedAsset.span(path.span))
    }

    fn resolve_type(&self, path: &Spanned<Path>) -> Result<TypeKind> {
        let item = self.resolve_item(path)?;

        item.into_owned()
            .to_type()
            .ok_or(ConversionError::ExpectedType.span(path.span))
    }

    fn resolve_bitfield(&self, path: &Spanned<Path>) -> Result<BitField> {
        let item = self.resolve_type(path)?;

        if let TypeKind::BitField(bitfield) = item {
            Ok(bitfield)
        } else {
            Err(ConversionError::ExpectedBitfield.span(path.span))
        }
    }
}

pub fn convert_values<C: AssetContext>(
    path: String,
    values: Values,
    default_symbols: &Symbols<C>,
) -> Result<Vec<Object>> {
    let mut use_symbols = Symbols::new(&default_symbols.ctx);
    for use_ in values.uses {
        use_symbols.add_use(&use_)?;
    }

    let mut symbols = default_symbols.clone();

    for (symbol, _) in &values.values {
        let path = format!("{path}::{symbol}");
        symbols
            .add_ref(
                symbol.value.clone(),
                Reference::Specific {
                    ty: None,
                    asset: Some(path),
                    module: None,
                },
            )
            .map_err(|e| e.span(symbol.span))?;
    }
    symbols.add(use_symbols);

    for (symbol, _) in &values.copies {
        symbols
            .uses
            .insert(symbol.value.clone(), RefCopy::Unresolved);
    }

    let mut spans = HashMap::new();
    let mut copy_graph = petgraph::graphmap::DiGraphMap::new();

    for (symbol, value) in &values.copies {
        spans.insert(symbol.as_str(), symbol.span);
        copy_graph.add_node(symbol.as_str());
        find_copy_refs(value, &symbols, &mut |s| {
            copy_graph.add_edge(s, symbol.as_str(), ());
        });
    }

    let order = petgraph::algo::toposort(&copy_graph, None)
        .map_err(|err| ConversionError::CopyCycle.span(spans[err.node_id()]))?
        .into_iter()
        .map(|s| s.to_string())
        .collect::<Vec<_>>();

    for item in order {
        let val = convert_value(&values.copies[item.as_str()], &symbols)?;

        symbols.uses.insert(item, RefCopy::Resolved(val));
    }

    values
        .values
        .iter()
        .map(|value| convert_object(&path, &value.0.value, value.1, &symbols))
        .try_collect()
}

fn find_copy_refs<'a, C: AssetContext>(
    object: &ParseObject,
    symbols: &'a Symbols<C>,
    found: &mut impl FnMut(&'a str),
) {
    for obj in object.attributes.0.values() {
        find_copy_refs(obj, symbols, found)
    }

    match &object.value.value {
        parse::Value::Ref(reference) => {
            if let Some(ident) = reference.as_ident() {
                if let Some((ident, _)) = symbols.try_resolve_copy(ident) {
                    found(ident)
                }
            }
        }
        parse::Value::Map(map) => {
            for (k, v) in map.iter() {
                find_copy_refs(k, symbols, found);
                find_copy_refs(v, symbols, found);
            }
        }
        parse::Value::Struct { fields, .. } => {
            for obj in fields.values() {
                find_copy_refs(obj, symbols, found)
            }
        }
        parse::Value::Tuple { fields, .. } | parse::Value::Array(fields) => {
            for obj in fields.iter() {
                find_copy_refs(obj, symbols, found);
            }
        }
        _ => {}
    }
}

fn convert_value<C: AssetContext>(value: &ParseObject, symbols: &Symbols<C>) -> Result<Val> {
    let attributes = Attributes(
        value
            .attributes
            .0
            .iter()
            .map(|(ident, value)| Ok((ident.clone(), convert_value(value, symbols)?)))
            .try_collect()?,
    );

    let val = match &value.value.value {
        parse::Value::Num(num) => Value::Num(*num),
        parse::Value::Bool(b) => Value::Bool(*b),
        parse::Value::Str(s) => Value::Str(s.clone()),
        parse::Value::Ref(path) => {
            if let Some((_, val)) = path
                .as_ident()
                .and_then(|ident| symbols.try_resolve_copy(ident))
            {
                if let Some(mut val) = val {
                    val.attributes.0.extend(attributes.0);
                    return Ok(val);
                } else {
                    return Err(ConversionError::CopyCycle.span(path.span));
                }
            } else {
                Value::Ref(symbols.resolve_asset(path)?)
            }
        }
        parse::Value::Path(path) => match symbols.resolve_type(path) {
            Ok(val) => match val {
                TypeKind::Any(ty) => Value::Struct(Some(ty), FieldsKind::Unit),
                TypeKind::Struct(Struct {
                    kind: DataFieldsKind::Unit,
                    type_info,
                }) => Value::Struct(Some(type_info), FieldsKind::Unit),
                TypeKind::EnumVariant(EnumVariant {
                    kind: DataFieldsKind::Unit,
                    enum_type_info,
                    variant,
                }) => Value::Enum(
                    enum_type_info,
                    variant.span(path.last.span),
                    FieldsKind::Unit,
                ),
                TypeKind::Struct(Struct {
                    kind: DataFieldsKind::Struct(_),
                    ..
                })
                | TypeKind::EnumVariant(EnumVariant {
                    kind: DataFieldsKind::Struct(_),
                    ..
                }) => {
                    return Err(ConversionError::ExpectedFields.span(path.span));
                }
                TypeKind::Struct(Struct {
                    kind: DataFieldsKind::Tuple(_),
                    ..
                })
                | TypeKind::EnumVariant(EnumVariant {
                    kind: DataFieldsKind::Tuple(_),
                    ..
                }) => {
                    return Err(ConversionError::ExpectedTupleFields.span(path.span));
                }
                TypeKind::BitField(bitfield) => Value::BitFlags(
                    Some(bitfield.type_info),
                    vec![bitfield.variant.span(path.span)],
                ),
            },
            Err(conversion_error) => {
                if path.is_just("None") {
                    Value::Opt(None)
                } else {
                    return Err(conversion_error);
                }
            }
        },
        parse::Value::Map(map) => Value::Map(
            map.iter()
                .map(|(key, value)| {
                    Ok((convert_value(key, symbols)?, convert_value(value, symbols)?))
                })
                .try_collect()?,
        ),
        parse::Value::Struct { name, fields } => {
            let fields = FieldsKind::Struct(
                fields
                    .iter()
                    .map(|(field, value)| Ok((field.clone(), convert_value(value, symbols)?)))
                    .try_collect()?,
            );
            match name {
                Some(path) => match symbols.resolve_type(path) {
                    Ok(val) => match val {
                        TypeKind::Any(ty) => Value::Struct(Some(ty), fields),
                        // TODO: Check the fields here
                        TypeKind::Struct(Struct {
                            kind: DataFieldsKind::Struct(_),
                            type_info,
                        }) => Value::Struct(Some(type_info), fields),
                        TypeKind::EnumVariant(EnumVariant {
                            kind: DataFieldsKind::Struct(_),
                            enum_type_info,
                            variant,
                        }) => Value::Enum(enum_type_info, variant.span(path.last.span), fields),
                        TypeKind::Struct(Struct {
                            kind: DataFieldsKind::Unit,
                            ..
                        })
                        | TypeKind::EnumVariant(EnumVariant {
                            kind: DataFieldsKind::Unit,
                            ..
                        }) => {
                            return Err(ConversionError::ExpectedUnit.span(path.span));
                        }
                        TypeKind::Struct(Struct {
                            kind: DataFieldsKind::Tuple(_),
                            ..
                        })
                        | TypeKind::EnumVariant(EnumVariant {
                            kind: DataFieldsKind::Tuple(_),
                            ..
                        }) => {
                            return Err(ConversionError::ExpectedTupleFields.span(path.span));
                        }
                        TypeKind::BitField(_) => {
                            return Err(ConversionError::ExpectedType.span(path.span))
                        }
                    },
                    Err(err) => return Err(err),
                },
                None => Value::Struct(None, fields),
            }
        }
        parse::Value::Tuple { name, fields } => {
            let fields = fields
                .iter()
                .map(|val| convert_value(val, symbols))
                .try_collect()?;
            match name {
                Some(path) => match symbols.resolve_type(path) {
                    Ok(val) => match val {
                        TypeKind::Any(ty) => Value::Struct(Some(ty), FieldsKind::Tuple(fields)),
                        // TODO: Check the fields here
                        TypeKind::Struct(Struct {
                            kind: DataFieldsKind::Tuple(_),
                            type_info,
                        }) => Value::Struct(Some(type_info), FieldsKind::Tuple(fields)),
                        TypeKind::EnumVariant(EnumVariant {
                            kind: DataFieldsKind::Tuple(_),
                            enum_type_info,
                            variant,
                        }) => Value::Enum(
                            enum_type_info,
                            variant.span(path.last.span),
                            FieldsKind::Tuple(fields),
                        ),
                        TypeKind::Struct(Struct {
                            kind: DataFieldsKind::Unit,
                            ..
                        })
                        | TypeKind::EnumVariant(EnumVariant {
                            kind: DataFieldsKind::Unit,
                            ..
                        }) => {
                            return Err(ConversionError::ExpectedUnit.span(path.span));
                        }
                        TypeKind::Struct(Struct {
                            kind: DataFieldsKind::Struct(_),
                            ..
                        })
                        | TypeKind::EnumVariant(EnumVariant {
                            kind: DataFieldsKind::Struct(_),
                            ..
                        }) => {
                            return Err(ConversionError::ExpectedFields.span(path.span));
                        }
                        TypeKind::BitField(_) => {
                            return Err(ConversionError::ExpectedType.span(path.span))
                        }
                    },
                    Err(conversion_error) => {
                        if path.is_just("Some") {
                            let mut fields = fields.into_iter();
                            if fields.len() == 1 {
                                Value::Opt(fields.next().map(Box::new))
                            } else {
                                return Err(ConversionError::TooManyArguments.span(path.last.span));
                            }
                        } else {
                            return Err(conversion_error);
                        }
                    }
                },
                None => Value::Tuple(None, fields),
            }
        }
        parse::Value::Array(arr) => {
            // TODO: Check for type?
            Value::Array(
                arr.iter()
                    .map(|val| convert_value(val, symbols))
                    .try_collect()?,
            )
        }
        parse::Value::Or(values) => {
            let mut type_info = None::<TypeInfo>;
            let values = values
                .iter()
                .map(|path| {
                    let bitfield = symbols.resolve_bitfield(path)?;
                    if let Some(type_info) = &type_info {
                        if *type_info == bitfield.type_info {
                            Ok(bitfield.variant.span(path.span))
                        } else {
                            Err(ConversionError::ExpectedExactType(type_info.clone())
                                .span(path.span))
                        }
                    } else {
                        type_info = Some(bitfield.type_info);
                        Ok(bitfield.variant.span(path.span))
                    }
                })
                .try_collect::<Vec<_>>()?;

            Value::BitFlags(type_info, values)
        }
        parse::Value::Error => return Err(ConversionError::ParseError.span(value.value.span)),
        parse::Value::Unit => Value::Unit,
        parse::Value::Raw(data) => Value::Raw(data.clone()),
    };

    Ok(Val {
        value: val.span(value.value.span),
        attributes: attributes.span(value.attributes.span),
    })
}

/// Converts a parsed value to a object value. With a conversion context and existing symbols. Also does some rudementory checking if the symbols are okay.
fn convert_object<C: AssetContext>(
    path: &str,
    name: &str,
    value: &ParseObject,
    symbols: &Symbols<C>,
) -> Result<Object> {
    let value = convert_value(value, symbols)?;

    Ok(Object {
        // TODO: Create an object path.
        object_path: name.to_string(),
        type_path: value.value.type_info().cloned(),
        path: path.to_string(),
        value,
    })
}<|MERGE_RESOLUTION|>--- conflicted
+++ resolved
@@ -149,11 +149,7 @@
     pub value: Val,
 }
 
-<<<<<<< HEAD
 #[derive(Clone, Debug, Eq, PartialEq)]
-=======
-#[derive(Debug, PartialEq, Eq)]
->>>>>>> 7b373936
 pub enum ConversionError {
     ModuleNotFound,
     AmbiguousUse,
@@ -170,27 +166,17 @@
     ParseError,
 }
 
-<<<<<<< HEAD
 impl Display for ConversionError {
     fn fmt(&self, f: &mut std::fmt::Formatter<'_>) -> std::fmt::Result {
         use ConversionError::*;
 
         match self {
             ModuleNotFound => write!(f, "module not found"),
-            TypeNotFound => write!(f, "type not found"),
-            ObjectNotFound => write!(f, "object not found"),
-            AmbigousUse => write!(f, "ambigous use"),
-            UnknownAttribute => write!(f, "unknown attribute"),
-            ExpectedIdent => write!(f, "expected identifier"),
-            MissingNameAttribute => write!(f, "missing name attribute"),
-            ExpectedExpliciteType => write!(f, "expected explicite type"),
-            ExpectedEnum => write!(f, "expected enum"),
+            AmbiguousUse => write!(f, "ambiguous use"),
             ExpectedUnit => write!(f, "expected unit"),
             ExpectedTupleFields => write!(f, "expected tuple fields"),
             ExpectedFields => write!(f, "expected fields"),
             ExpectedBitfield => write!(f, "expected bitfield"),
-            UnknownVariant => write!(f, "unknown variant"),
-            NotAnEnum => write!(f, "not an enum"),
             UnexpectedIdent => write!(f, "unexpected identifier"),
             TooManyArguments => write!(f, "too many arguments"),
             ExpectedAsset => write!(f, "expected asset"),
@@ -206,8 +192,6 @@
 
 impl Error for ConversionError {}
 
-=======
->>>>>>> 7b373936
 type Result<T> = std::result::Result<T, Spanned<ConversionError>>;
 
 #[derive(Clone)]
@@ -235,19 +219,11 @@
 
     fn add(self, other: Reference) -> std::result::Result<Self, ConversionError> {
         match self {
-<<<<<<< HEAD
-            RefCopy::Unresolved | RefCopy::Resolved(_) => Err(ConversionError::AmbigousUse),
-            RefCopy::Ref(reference) => Ok(RefCopy::Ref(
-                reference
-                    .combined(other)
-                    .ok_or(ConversionError::AmbigousUse)?,
-=======
             RefCopy::Unresolved | RefCopy::Resolved(_) => Err(ConversionError::AmbiguousUse),
             RefCopy::Ref(reference) => Ok(RefCopy::Ref(
                 reference
                     .combined(other)
                     .ok_or(ConversionError::AmbiguousUse)?,
->>>>>>> 7b373936
             )),
         }
     }
@@ -321,7 +297,7 @@
                 PathTreeEnd::PathEnd(PathEnd::WithIdent(ident)) => {
                     if let Some(reference) = this
                         .ctx
-                        .with_ident(&leading.trim_end_matches(':'), ident.as_str())
+                        .with_ident(leading.trim_end_matches(':'), ident.as_str())
                     {
                         this.add_ref(ident.value.clone(), reference)
                             .map_err(|e| e.span(ident.span))?;
@@ -372,18 +348,9 @@
                 PathEnd::WithIdent(ident) => self
                     .ctx
                     .with_ident("", ident.as_str())
-<<<<<<< HEAD
-                    .ok_or(ConversionError::UnexpectedIdent.span(path.last.span))?,
-                PathEnd::Ident(ident) => self
-                    .ctx
-                    .get_ref(ident.as_str())
-                    .ok_or(ConversionError::UnexpectedIdent.span(path.last.span))?,
-            }))
-=======
                     .ok_or(ConversionError::UnexpectedIdent.span(path.last.span))
                     .map(Cow::Owned),
             }
->>>>>>> 7b373936
         } else {
             let first = path.leading.first().expect("We know the Vec isn't empty.");
             let mut p = self
@@ -400,21 +367,13 @@
                 PathEnd::WithIdent(ident) => self
                     .ctx
                     .with_ident(&p, ident.as_str())
-<<<<<<< HEAD
-                    .ok_or(ConversionError::UnexpectedIdent.span(path.last.span))?,
-=======
                     .ok_or(ConversionError::UnexpectedIdent.span(path.last.span)),
->>>>>>> 7b373936
                 PathEnd::Ident(ident) => {
                     p.push_str("::");
                     p.push_str(ident.as_str());
                     self.ctx
                         .get_ref(&p)
-<<<<<<< HEAD
-                        .ok_or(ConversionError::UnexpectedIdent.span(path.last.span))?
-=======
                         .ok_or(ConversionError::UnexpectedIdent.span(path.last.span))
->>>>>>> 7b373936
                 }
             }
             .map(Cow::Owned)
