--- conflicted
+++ resolved
@@ -150,14 +150,9 @@
                 .then_ignore(just('"'))
                 .map(Value::Str);
 
-<<<<<<< HEAD
             let literal = just('#').ignore_then(
-                one_of(ACCEPTED_LITERAL_CHARS.as_slice())
-=======
-            let literal = just('@').ignore_then(
                 any()
                     .filter(|c| matches!(c, '!' | '#' | '@' | '%' | '&' | '?' | '.' | '=' | 'a'..='z' | 'A'..='Z' | '0'..='9'))
->>>>>>> 7b373936
                     .repeated()
                     .collect::<String>()
                     .map(Value::Raw),
