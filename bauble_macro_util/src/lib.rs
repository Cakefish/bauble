--- conflicted
+++ resolved
@@ -425,58 +425,6 @@
     }
 }
 
-<<<<<<< HEAD
-=======
-// Convert attributes to a list of identifiers, checking for duplicates and unexpected arguments
-fn parse_attributes(attributes: &[Attribute]) -> Result<Vec<Ident>, TokenStream> {
-    let mut found = HashSet::<_>::default();
-    Ok(match attributes
-        .iter()
-        .map(|attr| {
-            let mut attributes = Vec::default();
-
-            if !attr.path().is_ident("bauble") {
-                return Ok(attributes);
-            }
-
-            if let AttrStyle::Inner(_) = attr.style {
-                return Err(Error::new_spanned(
-                    attr,
-                    "inner attributes are not supported",
-                ));
-            }
-
-            attr.parse_nested_meta(|meta| {
-                let Some(ident) = meta.path.get_ident() else {
-                    Err(meta.error("path must be an identifier"))?
-                };
-
-                if found.insert(ident.to_string()) {
-                    Err(meta.error("duplicate attribute"))?
-                }
-
-                if !meta.input.is_empty() && !meta.input.peek(Token![,]) {
-                    Err(meta.error("expected no arguments for attribute"))?
-                }
-
-                attributes.push(ident.clone());
-
-                Ok(())
-            })?;
-
-            Ok(attributes)
-        })
-        .collect::<Result<Vec<_>, _>>()
-    {
-        Ok(attributes) => attributes,
-        Err(err) => return Err(err.to_compile_error()),
-    }
-    .into_iter()
-    .flatten()
-    .collect())
-}
-
->>>>>>> 7b373936
 pub fn derive_bauble_derive_input(
     ast: &DeriveInput,
     mut allocator: Option<TokenStream>,
@@ -638,8 +586,7 @@
         let variants = match data
             .variants
             .iter()
-<<<<<<< HEAD
-            .map(|variant| -> Result<_, proc_macro2::TokenStream> {
+            .map(|variant| {
                 if variant.fields.len() != 1 {
                     return Err(Error::new_spanned(
                         &variant.fields,
@@ -647,10 +594,6 @@
                     )
                     .to_compile_error());
                 }
-=======
-            .map(|variant| {
-                let ident = &variant.ident;
->>>>>>> 7b373936
 
                 let field = variant.fields.iter().next().unwrap();
                 let ty = &field.ty;
